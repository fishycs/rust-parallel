// implementation of common parallel algorithms in rust
// - parallel prefix (e.g. sum)
// - parallel pack (coming soon)
// - parallel map (coming soon)

const SEQUENTIAL_THRESHOLD: usize = 256;

<<<<<<< HEAD
mod prefix;
mod pack;
mod map;
=======
pub mod pack;
pub mod prefix;
>>>>>>> 263328bb
<|MERGE_RESOLUTION|>--- conflicted
+++ resolved
@@ -1,15 +1,13 @@
 // implementation of common parallel algorithms in rust
-// - parallel prefix (e.g. sum)
-// - parallel pack (coming soon)
+// - parallel prefix/sum
+// - parallel pack
 // - parallel map (coming soon)
+// - parallel reduce (coming soon)
 
-const SEQUENTIAL_THRESHOLD: usize = 256;
+const SEQ_THRESHOLD: usize = 256;
 
-<<<<<<< HEAD
-mod prefix;
-mod pack;
-mod map;
-=======
+pub mod map;
 pub mod pack;
 pub mod prefix;
->>>>>>> 263328bb
+pub mod reduce;
+mod utils;