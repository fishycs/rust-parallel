use super::SEQUENTIAL_THRESHOLD;
use num_cpus;
use std::ops::AddAssign;

// parallel prefix sum (in place)
pub fn sum<T: Send>(array: &mut [T])
where
    for<'t> T: AddAssign<&'t T>,
{
    sum_tune(array, num_cpus::get(), SEQUENTIAL_THRESHOLD);
}

// parallel prefix sum (in place)
<<<<<<< HEAD
pub fn sum_tune<T: Send>(array: &mut [T], cores: usize, threshold: usize)
=======
pub fn parallel_prefix_sum_tune<T: Send>(array: &mut [T], threads: usize, seq_threshold: usize)
>>>>>>> 263328bb
where
    for<'t> T: AddAssign<&'t T>,
{
    accumulate_tune(
        array,
        &|a: &mut T, b: &T| {
            *a += b;
        },
        threads,
        seq_threshold,
    );
}

// parallel prefix (in place)
pub fn accumulate<T: Send, F: Fn(&mut T, &T) + Sync>(array: &mut [T], accumulate_fn: &F) {
    accumulate_tune(array, accumulate_fn, num_cpus::get(), SEQUENTIAL_THRESHOLD);
}

// parallel prefix (in place)
<<<<<<< HEAD
pub fn accumulate_tune<T: Send, F: Fn(&mut T, &T) + Sync>(
=======
pub fn parallel_prefix_tune<T: Send, F: Fn(&mut T, &T) + Sync>(
>>>>>>> 263328bb
    array: &mut [T],
    accumulate_fn: &F,
    threads: usize,
    seq_threshold: usize,
) {
    if threads == 0 {
        panic!("threads cannot be zero!");
    }
    if seq_threshold == 0 {
        panic!("seq_threshold cannot be zero!");
    }

    // collect and build sums
    parallel_prefix_accumulate(array, accumulate_fn, threads, seq_threshold);

    // finalize and distribute sums
    let len: usize = array.len() - 1;
    parallel_prefix_distribute(
        &mut array[..len],
        accumulate_fn,
        threads,
        seq_threshold,
        true,
    );
}

// collect and build sums
fn parallel_prefix_accumulate<T: Send, F: Fn(&mut T, &T) + Sync>(
    array: &mut [T],
    accumulate_fn: &F,
    threads: usize,
    seq_threshold: usize,
) {
    if threads == 1 || array.len() <= seq_threshold {
        // sequential
        let (array, end) = array.split_at_mut(array.len() - 1);
        let sum: &mut T = &mut end[0];
        for t in array {
            accumulate_fn(sum, t);
        }
    } else {
        // parallel
        let left_threads: usize = threads / 2;
        let right_threads: usize = threads - left_threads;

        // have to split, since each thread requires unique access...
        let (left, right) = array.split_at_mut(array.len() / 2);

        crossbeam::scope(|scope| {
            scope.spawn(|_| {
                parallel_prefix_accumulate(left, accumulate_fn, left_threads, seq_threshold);
            });
            parallel_prefix_accumulate(right, accumulate_fn, right_threads, seq_threshold);
        })
        .unwrap();

        accumulate_fn(&mut right[right.len() - 1], &left[left.len() - 1]); // sum accumulation
    }
}

// finalize and distribute sums
fn parallel_prefix_distribute<T: Send, F: Fn(&mut T, &T) + Sync>(
    array: &mut [T],
    accumulate_fn: &F,
    threads: usize,
    seq_threshold: usize,
    start: bool,
) {
    if threads == 1 || array.len() <= seq_threshold {
        // sequential
        for i in 1..array.len() {
            let (prev, now) = array.split_at_mut(i);
            accumulate_fn(&mut now[0], &prev[i - 1]);
        }
    } else {
        // parallel
        let left_threads: usize = threads / 2;
        let right_threads: usize = threads - left_threads;

        let left;
        let right;

        if start {
            let (left_array, right_array) = array.split_at_mut((array.len() + 1) / 2 - 1);
            left = left_array;
            right = right_array;
        } else {
            let (left_array, right_array) = array.split_at_mut(array.len() / 2);
            left = left_array;
            right = right_array;

            accumulate_fn(&mut right[0], &left[0]); // from left accumulation
        }

        crossbeam::scope(|scope| {
            scope.spawn(|_| {
                parallel_prefix_distribute(left, accumulate_fn, left_threads, seq_threshold, start);
            });
            parallel_prefix_distribute(right, accumulate_fn, right_threads, seq_threshold, false);
        })
        .unwrap();
    }
}

// run some tests
#[cfg(test)]
mod tests {
<<<<<<< HEAD
    use crate::prefix::sum;
    use std::time::Instant;

    const N: usize = 10000000;
    const K: usize = 20;

    #[test]
    fn test_parallel_prefix_sum_small() {
        let mut arr = [1; K];
        sum::<u128>(&mut arr);
        let mut expected = [0; K];
        for i in 0..K {
            expected[i] = (i as u128) + 1;
        }
        assert_eq!(expected, arr);
    }

    // test parallel prefix sum algorithm
=======
    use crate::prefix::*;
    use std::time::Instant;

    const N: usize = 10000000;
    // test parallel prefix sum algorithm with a large set of random data
>>>>>>> 263328bb
    #[test]
    fn test_parallel_prefix_sum() {
        // generate some random data
        let mut par: Vec<u128> = Vec::new();
        for i in 0..N {
            let i: u128 = i as u128;
            par.push(64 + i*i - 8*i + 5);
        }
        let mut seq: Vec<u128> = par.clone();

        // time parallel algorithm
        let start_par = Instant::now();
<<<<<<< HEAD
        sum::<u128>(&mut par[..]);
=======
        parallel_prefix_sum(&mut par[..]);
>>>>>>> 263328bb
        let dur_par = start_par.elapsed();

        // time sequential algorithm
        let start_seq = Instant::now();
        for i in 1..seq.len() {
            seq[i] += seq[i - 1];
        }
        let dur_seq = start_seq.elapsed();

        // check integrity of results
        assert_eq!(seq, par);

        // print results
        println!(">>> PREFIX: parallel_prefix_sum = {:?}, sequential_prefix_sum = {:?}, len = {}", dur_par, dur_seq, N);
    }

    const K: usize = 100;
    // test a fully sequential version of parallel prefix sum
    #[test]
    fn test_parallel_prefix_sum_full_seq() {
        let mut arr = [1usize; K];
        parallel_prefix_sum_tune(&mut arr, 1, usize::MAX);
        let mut expected = [0; K];
        for i in 0..K {
            expected[i] = i + 1;
        }
        assert_eq!(expected, arr);
    }

    // test a fully parallel version of parallel prefix sum
    #[test]
    fn test_parallel_prefix_sum_full_par() {
        let mut arr = [1usize; K];
        parallel_prefix_sum_tune(&mut arr, usize::MAX, 1);
        let mut expected = [0; K];
        for i in 0..K {
            expected[i] = i + 1;
        }
        assert_eq!(expected, arr);
    }

    // tests to ensure parallel prefix panics if given bad tuning args
    #[test]
    #[should_panic]
    fn test_parallel_prefix_sum_bad_args_1() {
        let mut arr = [0; 0];
        parallel_prefix_sum_tune(&mut arr, 0, 1);
    }
    #[test]
    #[should_panic]
    fn test_parallel_prefix_sum_bad_args_2() {
        let mut arr = [0; 0];
        parallel_prefix_sum_tune(&mut arr, 0, 0);
    }
    #[test]
    #[should_panic]
    fn test_parallel_prefix_sum_bad_args_3() {
        let mut arr = [0; 0];
        parallel_prefix_sum_tune(&mut arr, 1, 0);
    }

    const J: usize = 20;
    // test with product operator
    #[test]
    fn test_parallel_prefix_product() {
        let mut arr = [2usize; J];
        let accumulate_fn = &|a: &mut usize, b: &usize| {
            *a *= b;
        };
        parallel_prefix_tune(&mut arr, accumulate_fn, 10, 2);
        let mut expected = [0; J];
        let mut product = 1;
        for i in 0..J {
            product *= 2;
            expected[i] = product;
        }
        assert_eq!(expected, arr);
    }
}<|MERGE_RESOLUTION|>--- conflicted
+++ resolved
@@ -1,4 +1,4 @@
-use super::SEQUENTIAL_THRESHOLD;
+use super::SEQ_THRESHOLD;
 use num_cpus;
 use std::ops::AddAssign;
 
@@ -7,16 +7,13 @@
 where
     for<'t> T: AddAssign<&'t T>,
 {
-    sum_tune(array, num_cpus::get(), SEQUENTIAL_THRESHOLD);
+    sum_tune(array, num_cpus::get(), SEQ_THRESHOLD);
 }
 
 // parallel prefix sum (in place)
-<<<<<<< HEAD
-pub fn sum_tune<T: Send>(array: &mut [T], cores: usize, threshold: usize)
-=======
-pub fn parallel_prefix_sum_tune<T: Send>(array: &mut [T], threads: usize, seq_threshold: usize)
->>>>>>> 263328bb
-where
+pub fn sum_tune<T>(array: &mut [T], threads: usize, seq_threshold: usize)
+where
+    T: Send,
     for<'t> T: AddAssign<&'t T>,
 {
     accumulate_tune(
@@ -30,21 +27,20 @@
 }
 
 // parallel prefix (in place)
-pub fn accumulate<T: Send, F: Fn(&mut T, &T) + Sync>(array: &mut [T], accumulate_fn: &F) {
-    accumulate_tune(array, accumulate_fn, num_cpus::get(), SEQUENTIAL_THRESHOLD);
+pub fn accumulate<T, F>(array: &mut [T], accumulate_fn: &F)
+where
+    T: Send,
+    F: Fn(&mut T, &T) + Sync,
+{
+    accumulate_tune(array, accumulate_fn, num_cpus::get(), SEQ_THRESHOLD);
 }
 
 // parallel prefix (in place)
-<<<<<<< HEAD
-pub fn accumulate_tune<T: Send, F: Fn(&mut T, &T) + Sync>(
-=======
-pub fn parallel_prefix_tune<T: Send, F: Fn(&mut T, &T) + Sync>(
->>>>>>> 263328bb
-    array: &mut [T],
-    accumulate_fn: &F,
-    threads: usize,
-    seq_threshold: usize,
-) {
+pub fn accumulate_tune<T, F>(array: &mut [T], accumulate_fn: &F, threads: usize, seq_threshold: usize)
+where
+    T: Send,
+    F: Fn(&mut T, &T) + Sync,
+{
     if threads == 0 {
         panic!("threads cannot be zero!");
     }
@@ -57,13 +53,7 @@
 
     // finalize and distribute sums
     let len: usize = array.len() - 1;
-    parallel_prefix_distribute(
-        &mut array[..len],
-        accumulate_fn,
-        threads,
-        seq_threshold,
-        true,
-    );
+    parallel_prefix_distribute(&mut array[..len], accumulate_fn, threads, seq_threshold, true);
 }
 
 // collect and build sums
@@ -147,49 +137,26 @@
 // run some tests
 #[cfg(test)]
 mod tests {
-<<<<<<< HEAD
-    use crate::prefix::sum;
-    use std::time::Instant;
-
-    const N: usize = 10000000;
-    const K: usize = 20;
-
-    #[test]
-    fn test_parallel_prefix_sum_small() {
-        let mut arr = [1; K];
-        sum::<u128>(&mut arr);
-        let mut expected = [0; K];
-        for i in 0..K {
-            expected[i] = (i as u128) + 1;
-        }
-        assert_eq!(expected, arr);
-    }
-
-    // test parallel prefix sum algorithm
-=======
+
     use crate::prefix::*;
     use std::time::Instant;
 
     const N: usize = 10000000;
+
     // test parallel prefix sum algorithm with a large set of random data
->>>>>>> 263328bb
     #[test]
     fn test_parallel_prefix_sum() {
         // generate some random data
         let mut par: Vec<u128> = Vec::new();
         for i in 0..N {
             let i: u128 = i as u128;
-            par.push(64 + i*i - 8*i + 5);
+            par.push(64 + i * i - 8 * i + 5);
         }
         let mut seq: Vec<u128> = par.clone();
 
         // time parallel algorithm
         let start_par = Instant::now();
-<<<<<<< HEAD
-        sum::<u128>(&mut par[..]);
-=======
-        parallel_prefix_sum(&mut par[..]);
->>>>>>> 263328bb
+        sum(&mut par[..]);
         let dur_par = start_par.elapsed();
 
         // time sequential algorithm
@@ -203,7 +170,10 @@
         assert_eq!(seq, par);
 
         // print results
-        println!(">>> PREFIX: parallel_prefix_sum = {:?}, sequential_prefix_sum = {:?}, len = {}", dur_par, dur_seq, N);
+        println!(
+            ">>> PREFIX: parallel_prefix_sum = {:?}, sequential_prefix_sum = {:?}, len = {}",
+            dur_par, dur_seq, N
+        );
     }
 
     const K: usize = 100;
@@ -211,7 +181,7 @@
     #[test]
     fn test_parallel_prefix_sum_full_seq() {
         let mut arr = [1usize; K];
-        parallel_prefix_sum_tune(&mut arr, 1, usize::MAX);
+        sum_tune(&mut arr, 1, usize::MAX);
         let mut expected = [0; K];
         for i in 0..K {
             expected[i] = i + 1;
@@ -223,7 +193,7 @@
     #[test]
     fn test_parallel_prefix_sum_full_par() {
         let mut arr = [1usize; K];
-        parallel_prefix_sum_tune(&mut arr, usize::MAX, 1);
+        sum_tune(&mut arr, usize::MAX, 1);
         let mut expected = [0; K];
         for i in 0..K {
             expected[i] = i + 1;
@@ -236,19 +206,19 @@
     #[should_panic]
     fn test_parallel_prefix_sum_bad_args_1() {
         let mut arr = [0; 0];
-        parallel_prefix_sum_tune(&mut arr, 0, 1);
+        sum_tune(&mut arr, 0, 1);
     }
     #[test]
     #[should_panic]
     fn test_parallel_prefix_sum_bad_args_2() {
         let mut arr = [0; 0];
-        parallel_prefix_sum_tune(&mut arr, 0, 0);
+        sum_tune(&mut arr, 0, 0);
     }
     #[test]
     #[should_panic]
     fn test_parallel_prefix_sum_bad_args_3() {
         let mut arr = [0; 0];
-        parallel_prefix_sum_tune(&mut arr, 1, 0);
+        sum_tune(&mut arr, 1, 0);
     }
 
     const J: usize = 20;
@@ -259,7 +229,7 @@
         let accumulate_fn = &|a: &mut usize, b: &usize| {
             *a *= b;
         };
-        parallel_prefix_tune(&mut arr, accumulate_fn, 10, 2);
+        accumulate_tune(&mut arr, accumulate_fn, 10, 2);
         let mut expected = [0; J];
         let mut product = 1;
         for i in 0..J {
